package version

// Version tells us the app version string
<<<<<<< HEAD
const Version = "3.0.0+dev"
=======
const Version = "3.0.1"
>>>>>>> 4fc8c714
<|MERGE_RESOLUTION|>--- conflicted
+++ resolved
@@ -1,8 +1,4 @@
 package version
 
 // Version tells us the app version string
-<<<<<<< HEAD
-const Version = "3.0.0+dev"
-=======
-const Version = "3.0.1"
->>>>>>> 4fc8c714
+const Version = "3.0.1+dev"